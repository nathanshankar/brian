<<<<<<< HEAD
# brian_sim.py
#!/usr/bin/env -S python3

=======
>>>>>>> 00341776
import pybullet as pb
import time
import numpy as np
from scipy.spatial.transform import Rotation as R
<<<<<<< HEAD
# from rclpy.node import Node # REMOVED: brianSim should NOT be a ROS node itself.
=======
# Note: In a pure PyBullet training environment, rclpy.node.Node might not be strictly necessary
# for brianSim itself unless it's designed to be a ROS node independently.
# For simplicity in this RL training setup, we can adapt it or ensure rclpy.init() is called.
# The previous fix ensured rclpy.init() is called, so keeping Node inheritance is fine.
from rclpy.node import Node

>>>>>>> 00341776

class simpleLog:
    """A simple logging class for PyBullet simulation, mimicking ROS 2 logger behavior."""
    def debug(self, msg):
        print(f'DEBUG: {msg}')

    def info(self, msg):
        print(f'INFO:  {msg}')

    def warn(self, msg):
        print(f'WARN:  {msg}')

    def error(self, msg):
        print(f'ERROR: {msg}')


<<<<<<< HEAD
class brianSim(): # REMOVED (Node) INHERITANCE
    def __init__(self, urdf_dir, startPos, start_euler, ground, logging=None, rgba=[0.2, 0.2, 0.2, 1]):
        # super().__init__('brian_sim') # REMOVED THIS LINE
=======
class brianSim(Node):
    """
    Simulation class for the Brian quadruped robot in PyBullet.
    Handles robot loading, state retrieval, joint control, and sensor data.
    """
    def __init__(self, urdf_dir, startPos, start_euler, ground, logging=None, rgba=[0.2, 0.2, 0.2, 1], physicsClient=None):
        """
        Initializes the Brian robot simulation.

        Args:
            urdf_dir (str): Path to the URDF file of the robot.
            startPos (list): Initial [x, y, z] position of the robot.
            start_euler (list): Initial [roll, pitch, yaw] orientation in degrees.
            ground (int): PyBullet ID of the ground plane.
            logging (object, optional): A logging object. Defaults to simpleLog.
            rgba (list, optional): RGBA color for the robot. Defaults to [0.2, 0.2, 0.2, 1].
            physicsClient (int, optional): The PyBullet physics client ID. Defaults to None.
        """
        super().__init__('brian_sim') # Initialize as a ROS 2 node

>>>>>>> 00341776
        self.urdf_dir = urdf_dir
        self.startPos = startPos
        self.startOri = np.array(start_euler) * np.pi / 180 # Convert degrees to radians
        self.ground = ground
<<<<<<< HEAD
        self.rgba = rgba
=======
        self.physicsClient = physicsClient # Store the physics client ID

        # Load the URDF model using the specified physics client
        if self.physicsClient is not None:
            self.robot = pb.loadURDF(urdf_dir, self.startPos, pb.getQuaternionFromEuler(self.startOri), physicsClientId=self.physicsClient)
        else:
            # Fallback if no physicsClient is provided (e.g., for standalone brianSim)
            self.robot = pb.loadURDF(urdf_dir, self.startPos, pb.getQuaternionFromEuler(self.startOri))

        self.num_joints = pb.getNumJoints(self.robot)

        # Change visual properties of robot links
        for i in range(-1, self.num_joints): # -1 refers to the base link
            if self.physicsClient is not None:
                pb.changeVisualShape(self.robot, i, rgbaColor=rgba, physicsClientId=self.physicsClient)
            else:
                pb.changeVisualShape(self.robot, i, rgbaColor=rgba)
>>>>>>> 00341776

        if logging is not None:
            self.logging = logging
        else:
<<<<<<< HEAD
            self.logging = simpleLog() # Create a simpleLog instance if no logging is provided

        self.robot = self._load_robot()
        self.num_joints = pb.getNumJoints(self.robot)
        self._colorize_robot()
=======
            self.logging = simpleLog() # Use the simple logger if no external one is provided
>>>>>>> 00341776

        self.prev_lin_vel = [0, 0, 0]
        self.prev_ang_vel = [0, 0, 0]
        self.timer = time.time()

        # Identify revolute joints (hip and knee) for control
        names = self.getJointNames()
        self.index_revolute_joints = []
        for i in range(len(names)):
            # Assuming 'hip' and 'knee' are in the names of revolute joints you want to control
            if 'hip' in names[i] or 'knee' in names[i]:
                self.index_revolute_joints.append(i)

    def _load_robot(self):
        robot_id = pb.loadURDF(self.urdf_dir, self.startPos, pb.getQuaternionFromEuler(self.startOri))
        return robot_id

    def _colorize_robot(self):
        for i in range(-1, pb.getNumJoints(self.robot)):
            pb.changeVisualShape(self.robot, i, rgbaColor=self.rgba)

    def reset_robot(self):
        self.logging.info("Removing old robot and loading new one...")
        if self.robot is not None:
            try:
                pb.removeBody(self.robot)
                self.logging.info(f"Successfully removed old robot (ID: {self.robot}).")
            except pb.error as e:
                self.logging.error(f"Error removing old robot: {e}")

        self.robot = self._load_robot()
        self.num_joints = pb.getNumJoints(self.robot)
        self._colorize_robot()

        self.prev_lin_vel = [0, 0, 0]
        self.prev_ang_vel = [0, 0, 0]
        self.timer = time.time()
        self.logging.info(f"New robot loaded (ID: {self.robot}).")

    def getJointNames(self):
        """Returns a list of all joint names in the robot."""
        joint_infos = [pb.getJointInfo(self.robot, i, physicsClientId=self.physicsClient) for i in range(self.num_joints)]
        joint_names = [joint_infos[i][1].decode() for i in range(self.num_joints)]
        return joint_names

    def getRevoluteJointNames(self):
        """Returns a list of names for the revolute joints identified for control."""
        joint_infos = [pb.getJointInfo(self.robot, i, physicsClientId=self.physicsClient) for i in range(self.num_joints)]
        joint_names = [joint_infos[i][1].decode() for i in self.index_revolute_joints]
        return joint_names

    def getMotorJointStates(self):
        """
        Returns the current position, velocity, and torque of the controlled revolute joints.
        """
        joint_state = [pb.getJointState(self.robot, i, physicsClientId=self.physicsClient) for i in self.index_revolute_joints]
        joint_positions = [state[0] for state in joint_state]
        joint_velocities = [state[1] for state in joint_state]
        joint_torques = [state[3] for state in joint_state] # Joint motor torque
        return joint_positions, joint_velocities, joint_torques

    def getInfoLinks(self):
        """
        Returns mass and local inertia of all links (including base).
        (Note: This function might not be directly used in the RL loop but is kept for completeness)
        """
        info = [pb.getDynamicsInfo(self.robot, i, physicsClientId=self.physicsClient) for i in range(-1, self.num_joints)]
        masses = [info[i][0] for i in range(len(info))]
        local_inertia = [info[i][2] for i in range(len(info))]
        return masses, local_inertia

    def getRobotState(self):
        """
        Returns the current state of the robot's base link.
        Includes linear position, linear velocity, angular position (quaternion),
        angular velocity, linear acceleration, and angular acceleration.
        """
        lin_pos, ang_pos_quat = pb.getBasePositionAndOrientation(self.robot, physicsClientId=self.physicsClient)
        lin_vel, ang_vel_rad = pb.getBaseVelocity(self.robot, physicsClientId=self.physicsClient)

        dt = time.time() - self.timer
        self.timer = time.time()

        # Calculate acceleration (simple finite difference)
        acc = np.true_divide(np.array(lin_vel) - np.array(self.prev_lin_vel), dt)
        ang_acc_rad = np.true_divide(np.array(ang_vel_rad) - np.array(self.prev_ang_vel), dt)

        self.prev_lin_vel = lin_vel
        self.prev_ang_vel = ang_vel_rad

        return lin_pos, lin_vel, ang_pos_quat, ang_vel_rad, acc, ang_acc_rad

    def getLidarData(self, max_dist, res_deg):
        """
        Simulates Lidar data for the robot.
        (Note: This might be computationally intensive for high-frequency RL.
        Consider simplifying or omitting if not critical for the task.)
        """
        lin_pos, ang_pos_quat = pb.getBasePositionAndOrientation(self.robot, physicsClientId=self.physicsClient)
        rot_matrix = R.from_quat(ang_pos_quat).as_matrix()

        # Generate angles for lidar rays
        all_angles = np.arange(0, 2 * np.pi, res_deg * (np.pi / 180))

        # Calculate start and end points for ray tests
        # Lidar is mounted on base_link at z + 0.08341, so adjust ray start/end points
        lidar_height = lin_pos[2] + 0.08341 # Approximate height of the lidar sensor
        
        # Start points of rays (from lidar position relative to robot base)
        start_x = lin_pos[0] + rot_matrix[0, 0] * 0.04312 + rot_matrix[0, 2] * 0.08341
        start_y = lin_pos[1] + rot_matrix[1, 0] * 0.04312 + rot_matrix[1, 2] * 0.08341
        start_z = lidar_height

        # End points of rays in world coordinates
        end_x = start_x + max_dist * np.cos(all_angles) * rot_matrix[0,0] + max_dist * np.sin(all_angles) * rot_matrix[0,1]
        end_y = start_y + max_dist * np.cos(all_angles) * rot_matrix[1,0] + max_dist * np.sin(all_angles) * rot_matrix[1,1]
        end_z = start_z + max_dist * np.cos(all_angles) * rot_matrix[2,0] + max_dist * np.sin(all_angles) * rot_matrix[2,1]

        # PyBullet rayTestBatch expects lists of [startX, startY, startZ] and [endX, endY, endZ]
        ray_from_points = [[start_x, start_y, start_z] for _ in all_angles]
        ray_to_points = np.column_stack((end_x, end_y, end_z)).tolist()


        collisions = pb.rayTestBatch(ray_from_points, ray_to_points, physicsClientId=self.physicsClient)

        distances = []
        for i, collision in enumerate(collisions):
            hit_object_uid, _, _, hit_position, _ = collision
            if hit_object_uid != -1:
                # Calculate distance if a collision occurred
                dist = np.linalg.norm(np.array(hit_position) - np.array(ray_from_points[i]))
                distances.append(dist)
            else:
                # No collision, maximum distance
                distances.append(max_dist)

        return all_angles, distances

    def setJointPosition(self, joint_pos, velocity=None): # Added velocity parameter
        """
        Sets the target position for the revolute joints.

        Args:
            joint_pos (list): Target joint positions for the revolute joints.
            velocity (float, optional): Maximum velocity for joint control. Defaults to None.
        """
        if len(joint_pos) == len(self.index_revolute_joints):
            for i in range(len(self.index_revolute_joints)):
                joint_ix = self.index_revolute_joints[i]
                if velocity is not None:
                    pb.setJointMotorControl2(self.robot, joint_ix, pb.POSITION_CONTROL, joint_pos[i],
                                             maxVelocity=velocity, physicsClientId=self.physicsClient) # Use velocity and physicsClient
                else:
                    pb.setJointMotorControl2(self.robot, joint_ix, pb.POSITION_CONTROL, joint_pos[i],
                                             physicsClientId=self.physicsClient) # Use physicsClient
        else:
<<<<<<< HEAD
            # Changed to self.logging.error as brianSim is no longer a Node
            self.logging.error(
                'Expected position array of length {}, got {}'.format(len(self.index_revolute_joints), len(joint_pos)))
=======
            self.logging.error(
                f'Expected position array of length {len(self.index_revolute_joints)}, got {len(joint_pos)}')
>>>>>>> 00341776

    def getFeetContact(self):
        """
        Checks for contact points between the robot's feet and the ground.
        Returns a boolean array indicating contact for each foot (FL, FR, BL, BR).
        """
        feet_contacts = np.zeros(4, dtype='bool')
        contacts = pb.getContactPoints(bodyA=self.ground, bodyB=self.robot, physicsClientId=self.physicsClient)
        for contact in contacts:
            link_index = contact[4] # Link index of the robot that made contact
            if link_index >= 0:
                link_name = (pb.getJointInfo(self.robot, link_index, physicsClientId=self.physicsClient)[12]).decode()
            else:
                link_name = 'base' # Base link contact

            # Map link names to foot contact array indices
            if link_name == 'tibia_fl_link':
<<<<<<< HEAD
                feet_contacts[0] = 1
            if link_name == 'tibia_fr_link':
                feet_contacts[1] = 1
            if link_name == 'tibia_bl_link':
                feet_contacts[2] = 1
            if link_name == 'tibia_br_link':
                feet_contacts[3] = 1

        return feet_contacts
=======
                feet_contacts[0] = True
            elif link_name == 'tibia_fr_link':
                feet_contacts[1] = True
            elif link_name == 'tibia_bl_link':
                feet_contacts[2] = True
            elif link_name == 'tibia_br_link':
                feet_contacts[3] = True

        return feet_contacts


>>>>>>> 00341776
<|MERGE_RESOLUTION|>--- conflicted
+++ resolved
@@ -1,304 +1,257 @@
-<<<<<<< HEAD
-# brian_sim.py
-#!/usr/bin/env -S python3
-
-=======
->>>>>>> 00341776
-import pybullet as pb
-import time
-import numpy as np
-from scipy.spatial.transform import Rotation as R
-<<<<<<< HEAD
-# from rclpy.node import Node # REMOVED: brianSim should NOT be a ROS node itself.
-=======
-# Note: In a pure PyBullet training environment, rclpy.node.Node might not be strictly necessary
-# for brianSim itself unless it's designed to be a ROS node independently.
-# For simplicity in this RL training setup, we can adapt it or ensure rclpy.init() is called.
-# The previous fix ensured rclpy.init() is called, so keeping Node inheritance is fine.
-from rclpy.node import Node
-
->>>>>>> 00341776
-
-class simpleLog:
-    """A simple logging class for PyBullet simulation, mimicking ROS 2 logger behavior."""
-    def debug(self, msg):
-        print(f'DEBUG: {msg}')
-
-    def info(self, msg):
-        print(f'INFO:  {msg}')
-
-    def warn(self, msg):
-        print(f'WARN:  {msg}')
-
-    def error(self, msg):
-        print(f'ERROR: {msg}')
-
-
-<<<<<<< HEAD
-class brianSim(): # REMOVED (Node) INHERITANCE
-    def __init__(self, urdf_dir, startPos, start_euler, ground, logging=None, rgba=[0.2, 0.2, 0.2, 1]):
-        # super().__init__('brian_sim') # REMOVED THIS LINE
-=======
-class brianSim(Node):
-    """
-    Simulation class for the Brian quadruped robot in PyBullet.
-    Handles robot loading, state retrieval, joint control, and sensor data.
-    """
-    def __init__(self, urdf_dir, startPos, start_euler, ground, logging=None, rgba=[0.2, 0.2, 0.2, 1], physicsClient=None):
-        """
-        Initializes the Brian robot simulation.
-
-        Args:
-            urdf_dir (str): Path to the URDF file of the robot.
-            startPos (list): Initial [x, y, z] position of the robot.
-            start_euler (list): Initial [roll, pitch, yaw] orientation in degrees.
-            ground (int): PyBullet ID of the ground plane.
-            logging (object, optional): A logging object. Defaults to simpleLog.
-            rgba (list, optional): RGBA color for the robot. Defaults to [0.2, 0.2, 0.2, 1].
-            physicsClient (int, optional): The PyBullet physics client ID. Defaults to None.
-        """
-        super().__init__('brian_sim') # Initialize as a ROS 2 node
-
->>>>>>> 00341776
-        self.urdf_dir = urdf_dir
-        self.startPos = startPos
-        self.startOri = np.array(start_euler) * np.pi / 180 # Convert degrees to radians
-        self.ground = ground
-<<<<<<< HEAD
-        self.rgba = rgba
-=======
-        self.physicsClient = physicsClient # Store the physics client ID
-
-        # Load the URDF model using the specified physics client
-        if self.physicsClient is not None:
-            self.robot = pb.loadURDF(urdf_dir, self.startPos, pb.getQuaternionFromEuler(self.startOri), physicsClientId=self.physicsClient)
-        else:
-            # Fallback if no physicsClient is provided (e.g., for standalone brianSim)
-            self.robot = pb.loadURDF(urdf_dir, self.startPos, pb.getQuaternionFromEuler(self.startOri))
-
-        self.num_joints = pb.getNumJoints(self.robot)
-
-        # Change visual properties of robot links
-        for i in range(-1, self.num_joints): # -1 refers to the base link
-            if self.physicsClient is not None:
-                pb.changeVisualShape(self.robot, i, rgbaColor=rgba, physicsClientId=self.physicsClient)
-            else:
-                pb.changeVisualShape(self.robot, i, rgbaColor=rgba)
->>>>>>> 00341776
-
-        if logging is not None:
-            self.logging = logging
-        else:
-<<<<<<< HEAD
-            self.logging = simpleLog() # Create a simpleLog instance if no logging is provided
-
-        self.robot = self._load_robot()
-        self.num_joints = pb.getNumJoints(self.robot)
-        self._colorize_robot()
-=======
-            self.logging = simpleLog() # Use the simple logger if no external one is provided
->>>>>>> 00341776
-
-        self.prev_lin_vel = [0, 0, 0]
-        self.prev_ang_vel = [0, 0, 0]
-        self.timer = time.time()
-
-        # Identify revolute joints (hip and knee) for control
-        names = self.getJointNames()
-        self.index_revolute_joints = []
-        for i in range(len(names)):
-            # Assuming 'hip' and 'knee' are in the names of revolute joints you want to control
-            if 'hip' in names[i] or 'knee' in names[i]:
-                self.index_revolute_joints.append(i)
-
-    def _load_robot(self):
-        robot_id = pb.loadURDF(self.urdf_dir, self.startPos, pb.getQuaternionFromEuler(self.startOri))
-        return robot_id
-
-    def _colorize_robot(self):
-        for i in range(-1, pb.getNumJoints(self.robot)):
-            pb.changeVisualShape(self.robot, i, rgbaColor=self.rgba)
-
-    def reset_robot(self):
-        self.logging.info("Removing old robot and loading new one...")
-        if self.robot is not None:
-            try:
-                pb.removeBody(self.robot)
-                self.logging.info(f"Successfully removed old robot (ID: {self.robot}).")
-            except pb.error as e:
-                self.logging.error(f"Error removing old robot: {e}")
-
-        self.robot = self._load_robot()
-        self.num_joints = pb.getNumJoints(self.robot)
-        self._colorize_robot()
-
-        self.prev_lin_vel = [0, 0, 0]
-        self.prev_ang_vel = [0, 0, 0]
-        self.timer = time.time()
-        self.logging.info(f"New robot loaded (ID: {self.robot}).")
-
-    def getJointNames(self):
-        """Returns a list of all joint names in the robot."""
-        joint_infos = [pb.getJointInfo(self.robot, i, physicsClientId=self.physicsClient) for i in range(self.num_joints)]
-        joint_names = [joint_infos[i][1].decode() for i in range(self.num_joints)]
-        return joint_names
-
-    def getRevoluteJointNames(self):
-        """Returns a list of names for the revolute joints identified for control."""
-        joint_infos = [pb.getJointInfo(self.robot, i, physicsClientId=self.physicsClient) for i in range(self.num_joints)]
-        joint_names = [joint_infos[i][1].decode() for i in self.index_revolute_joints]
-        return joint_names
-
-    def getMotorJointStates(self):
-        """
-        Returns the current position, velocity, and torque of the controlled revolute joints.
-        """
-        joint_state = [pb.getJointState(self.robot, i, physicsClientId=self.physicsClient) for i in self.index_revolute_joints]
-        joint_positions = [state[0] for state in joint_state]
-        joint_velocities = [state[1] for state in joint_state]
-        joint_torques = [state[3] for state in joint_state] # Joint motor torque
-        return joint_positions, joint_velocities, joint_torques
-
-    def getInfoLinks(self):
-        """
-        Returns mass and local inertia of all links (including base).
-        (Note: This function might not be directly used in the RL loop but is kept for completeness)
-        """
-        info = [pb.getDynamicsInfo(self.robot, i, physicsClientId=self.physicsClient) for i in range(-1, self.num_joints)]
-        masses = [info[i][0] for i in range(len(info))]
-        local_inertia = [info[i][2] for i in range(len(info))]
-        return masses, local_inertia
-
-    def getRobotState(self):
-        """
-        Returns the current state of the robot's base link.
-        Includes linear position, linear velocity, angular position (quaternion),
-        angular velocity, linear acceleration, and angular acceleration.
-        """
-        lin_pos, ang_pos_quat = pb.getBasePositionAndOrientation(self.robot, physicsClientId=self.physicsClient)
-        lin_vel, ang_vel_rad = pb.getBaseVelocity(self.robot, physicsClientId=self.physicsClient)
-
-        dt = time.time() - self.timer
-        self.timer = time.time()
-
-        # Calculate acceleration (simple finite difference)
-        acc = np.true_divide(np.array(lin_vel) - np.array(self.prev_lin_vel), dt)
-        ang_acc_rad = np.true_divide(np.array(ang_vel_rad) - np.array(self.prev_ang_vel), dt)
-
-        self.prev_lin_vel = lin_vel
-        self.prev_ang_vel = ang_vel_rad
-
-        return lin_pos, lin_vel, ang_pos_quat, ang_vel_rad, acc, ang_acc_rad
-
-    def getLidarData(self, max_dist, res_deg):
-        """
-        Simulates Lidar data for the robot.
-        (Note: This might be computationally intensive for high-frequency RL.
-        Consider simplifying or omitting if not critical for the task.)
-        """
-        lin_pos, ang_pos_quat = pb.getBasePositionAndOrientation(self.robot, physicsClientId=self.physicsClient)
-        rot_matrix = R.from_quat(ang_pos_quat).as_matrix()
-
-        # Generate angles for lidar rays
-        all_angles = np.arange(0, 2 * np.pi, res_deg * (np.pi / 180))
-
-        # Calculate start and end points for ray tests
-        # Lidar is mounted on base_link at z + 0.08341, so adjust ray start/end points
-        lidar_height = lin_pos[2] + 0.08341 # Approximate height of the lidar sensor
-        
-        # Start points of rays (from lidar position relative to robot base)
-        start_x = lin_pos[0] + rot_matrix[0, 0] * 0.04312 + rot_matrix[0, 2] * 0.08341
-        start_y = lin_pos[1] + rot_matrix[1, 0] * 0.04312 + rot_matrix[1, 2] * 0.08341
-        start_z = lidar_height
-
-        # End points of rays in world coordinates
-        end_x = start_x + max_dist * np.cos(all_angles) * rot_matrix[0,0] + max_dist * np.sin(all_angles) * rot_matrix[0,1]
-        end_y = start_y + max_dist * np.cos(all_angles) * rot_matrix[1,0] + max_dist * np.sin(all_angles) * rot_matrix[1,1]
-        end_z = start_z + max_dist * np.cos(all_angles) * rot_matrix[2,0] + max_dist * np.sin(all_angles) * rot_matrix[2,1]
-
-        # PyBullet rayTestBatch expects lists of [startX, startY, startZ] and [endX, endY, endZ]
-        ray_from_points = [[start_x, start_y, start_z] for _ in all_angles]
-        ray_to_points = np.column_stack((end_x, end_y, end_z)).tolist()
-
-
-        collisions = pb.rayTestBatch(ray_from_points, ray_to_points, physicsClientId=self.physicsClient)
-
-        distances = []
-        for i, collision in enumerate(collisions):
-            hit_object_uid, _, _, hit_position, _ = collision
-            if hit_object_uid != -1:
-                # Calculate distance if a collision occurred
-                dist = np.linalg.norm(np.array(hit_position) - np.array(ray_from_points[i]))
-                distances.append(dist)
-            else:
-                # No collision, maximum distance
-                distances.append(max_dist)
-
-        return all_angles, distances
-
-    def setJointPosition(self, joint_pos, velocity=None): # Added velocity parameter
-        """
-        Sets the target position for the revolute joints.
-
-        Args:
-            joint_pos (list): Target joint positions for the revolute joints.
-            velocity (float, optional): Maximum velocity for joint control. Defaults to None.
-        """
-        if len(joint_pos) == len(self.index_revolute_joints):
-            for i in range(len(self.index_revolute_joints)):
-                joint_ix = self.index_revolute_joints[i]
-                if velocity is not None:
-                    pb.setJointMotorControl2(self.robot, joint_ix, pb.POSITION_CONTROL, joint_pos[i],
-                                             maxVelocity=velocity, physicsClientId=self.physicsClient) # Use velocity and physicsClient
-                else:
-                    pb.setJointMotorControl2(self.robot, joint_ix, pb.POSITION_CONTROL, joint_pos[i],
-                                             physicsClientId=self.physicsClient) # Use physicsClient
-        else:
-<<<<<<< HEAD
-            # Changed to self.logging.error as brianSim is no longer a Node
-            self.logging.error(
-                'Expected position array of length {}, got {}'.format(len(self.index_revolute_joints), len(joint_pos)))
-=======
-            self.logging.error(
-                f'Expected position array of length {len(self.index_revolute_joints)}, got {len(joint_pos)}')
->>>>>>> 00341776
-
-    def getFeetContact(self):
-        """
-        Checks for contact points between the robot's feet and the ground.
-        Returns a boolean array indicating contact for each foot (FL, FR, BL, BR).
-        """
-        feet_contacts = np.zeros(4, dtype='bool')
-        contacts = pb.getContactPoints(bodyA=self.ground, bodyB=self.robot, physicsClientId=self.physicsClient)
-        for contact in contacts:
-            link_index = contact[4] # Link index of the robot that made contact
-            if link_index >= 0:
-                link_name = (pb.getJointInfo(self.robot, link_index, physicsClientId=self.physicsClient)[12]).decode()
-            else:
-                link_name = 'base' # Base link contact
-
-            # Map link names to foot contact array indices
-            if link_name == 'tibia_fl_link':
-<<<<<<< HEAD
-                feet_contacts[0] = 1
-            if link_name == 'tibia_fr_link':
-                feet_contacts[1] = 1
-            if link_name == 'tibia_bl_link':
-                feet_contacts[2] = 1
-            if link_name == 'tibia_br_link':
-                feet_contacts[3] = 1
-
-        return feet_contacts
-=======
-                feet_contacts[0] = True
-            elif link_name == 'tibia_fr_link':
-                feet_contacts[1] = True
-            elif link_name == 'tibia_bl_link':
-                feet_contacts[2] = True
-            elif link_name == 'tibia_br_link':
-                feet_contacts[3] = True
-
-        return feet_contacts
-
-
->>>>>>> 00341776
+import pybullet as pb
+import time
+import numpy as np
+from scipy.spatial.transform import Rotation as R
+# Note: In a pure PyBullet training environment, rclpy.node.Node might not be strictly necessary
+# for brianSim itself unless it's designed to be a ROS node independently.
+# For simplicity in this RL training setup, we can adapt it or ensure rclpy.init() is called.
+# The previous fix ensured rclpy.init() is called, so keeping Node inheritance is fine.
+from rclpy.node import Node
+
+
+class simpleLog:
+    """A simple logging class for PyBullet simulation, mimicking ROS 2 logger behavior."""
+    def debug(self, msg):
+        print(f'DEBUG: {msg}')
+
+    def info(self, msg):
+        print(f'INFO:  {msg}')
+
+    def warn(self, msg):
+        print(f'WARN:  {msg}')
+
+    def error(self, msg):
+        print(f'ERROR: {msg}')
+
+
+class brianSim(Node):
+    """
+    Simulation class for the Brian quadruped robot in PyBullet.
+    Handles robot loading, state retrieval, joint control, and sensor data.
+    """
+    def __init__(self, urdf_dir, startPos, start_euler, ground, logging=None, rgba=[0.2, 0.2, 0.2, 1], physicsClient=None):
+        """
+        Initializes the Brian robot simulation.
+
+        Args:
+            urdf_dir (str): Path to the URDF file of the robot.
+            startPos (list): Initial [x, y, z] position of the robot.
+            start_euler (list): Initial [roll, pitch, yaw] orientation in degrees.
+            ground (int): PyBullet ID of the ground plane.
+            logging (object, optional): A logging object. Defaults to simpleLog.
+            rgba (list, optional): RGBA color for the robot. Defaults to [0.2, 0.2, 0.2, 1].
+            physicsClient (int, optional): The PyBullet physics client ID. Defaults to None.
+        """
+        super().__init__('brian_sim') # Initialize as a ROS 2 node
+
+        self.urdf_dir = urdf_dir
+        self.startPos = startPos
+        self.startOri = np.array(start_euler) * np.pi / 180 # Convert degrees to radians
+        self.ground = ground
+        self.physicsClient = physicsClient # Store the physics client ID
+
+        # Load the URDF model using the specified physics client
+        if self.physicsClient is not None:
+            self.robot = pb.loadURDF(urdf_dir, self.startPos, pb.getQuaternionFromEuler(self.startOri), physicsClientId=self.physicsClient)
+        else:
+            # Fallback if no physicsClient is provided (e.g., for standalone brianSim)
+            self.robot = pb.loadURDF(urdf_dir, self.startPos, pb.getQuaternionFromEuler(self.startOri))
+
+        self.num_joints = pb.getNumJoints(self.robot)
+
+        # Change visual properties of robot links
+        for i in range(-1, self.num_joints): # -1 refers to the base link
+            if self.physicsClient is not None:
+                pb.changeVisualShape(self.robot, i, rgbaColor=rgba, physicsClientId=self.physicsClient)
+            else:
+                pb.changeVisualShape(self.robot, i, rgbaColor=rgba)
+
+        if logging is not None:
+            self.logging = logging
+        else:
+            self.logging = simpleLog() # Use the simple logger if no external one is provided
+
+        self.prev_lin_vel = [0, 0, 0]
+        self.prev_ang_vel = [0, 0, 0]
+        self.timer = time.time()
+
+        # Identify revolute joints (hip and knee) for control
+        names = self.getJointNames()
+        self.index_revolute_joints = []
+        for i in range(len(names)):
+            # Assuming 'hip' and 'knee' are in the names of revolute joints you want to control
+            if 'hip' in names[i] or 'knee' in names[i]:
+                self.index_revolute_joints.append(i)
+
+    def _load_robot(self):
+        robot_id = pb.loadURDF(self.urdf_dir, self.startPos, pb.getQuaternionFromEuler(self.startOri))
+        return robot_id
+
+    def _colorize_robot(self):
+        for i in range(-1, pb.getNumJoints(self.robot)):
+            pb.changeVisualShape(self.robot, i, rgbaColor=self.rgba)
+
+    def reset_robot(self):
+        self.logging.info("Removing old robot and loading new one...")
+        if self.robot is not None:
+            try:
+                pb.removeBody(self.robot)
+                self.logging.info(f"Successfully removed old robot (ID: {self.robot}).")
+            except pb.error as e:
+                self.logging.error(f"Error removing old robot: {e}")
+
+        self.robot = self._load_robot()
+        self.num_joints = pb.getNumJoints(self.robot)
+        self._colorize_robot()
+
+        self.prev_lin_vel = [0, 0, 0]
+        self.prev_ang_vel = [0, 0, 0]
+        self.timer = time.time()
+        self.logging.info(f"New robot loaded (ID: {self.robot}).")
+
+    def getJointNames(self):
+        """Returns a list of all joint names in the robot."""
+        joint_infos = [pb.getJointInfo(self.robot, i, physicsClientId=self.physicsClient) for i in range(self.num_joints)]
+        joint_names = [joint_infos[i][1].decode() for i in range(self.num_joints)]
+        return joint_names
+
+    def getRevoluteJointNames(self):
+        """Returns a list of names for the revolute joints identified for control."""
+        joint_infos = [pb.getJointInfo(self.robot, i, physicsClientId=self.physicsClient) for i in range(self.num_joints)]
+        joint_names = [joint_infos[i][1].decode() for i in self.index_revolute_joints]
+        return joint_names
+
+    def getMotorJointStates(self):
+        """
+        Returns the current position, velocity, and torque of the controlled revolute joints.
+        """
+        joint_state = [pb.getJointState(self.robot, i, physicsClientId=self.physicsClient) for i in self.index_revolute_joints]
+        joint_positions = [state[0] for state in joint_state]
+        joint_velocities = [state[1] for state in joint_state]
+        joint_torques = [state[3] for state in joint_state] # Joint motor torque
+        return joint_positions, joint_velocities, joint_torques
+
+    def getInfoLinks(self):
+        """
+        Returns mass and local inertia of all links (including base).
+        (Note: This function might not be directly used in the RL loop but is kept for completeness)
+        """
+        info = [pb.getDynamicsInfo(self.robot, i, physicsClientId=self.physicsClient) for i in range(-1, self.num_joints)]
+        masses = [info[i][0] for i in range(len(info))]
+        local_inertia = [info[i][2] for i in range(len(info))]
+        return masses, local_inertia
+
+    def getRobotState(self):
+        """
+        Returns the current state of the robot's base link.
+        Includes linear position, linear velocity, angular position (quaternion),
+        angular velocity, linear acceleration, and angular acceleration.
+        """
+        lin_pos, ang_pos_quat = pb.getBasePositionAndOrientation(self.robot, physicsClientId=self.physicsClient)
+        lin_vel, ang_vel_rad = pb.getBaseVelocity(self.robot, physicsClientId=self.physicsClient)
+
+        dt = time.time() - self.timer
+        self.timer = time.time()
+
+        # Calculate acceleration (simple finite difference)
+        acc = np.true_divide(np.array(lin_vel) - np.array(self.prev_lin_vel), dt)
+        ang_acc_rad = np.true_divide(np.array(ang_vel_rad) - np.array(self.prev_ang_vel), dt)
+
+        self.prev_lin_vel = lin_vel
+        self.prev_ang_vel = ang_vel_rad
+
+        return lin_pos, lin_vel, ang_pos_quat, ang_vel_rad, acc, ang_acc_rad
+
+    def getLidarData(self, max_dist, res_deg):
+        """
+        Simulates Lidar data for the robot.
+        (Note: This might be computationally intensive for high-frequency RL.
+        Consider simplifying or omitting if not critical for the task.)
+        """
+        lin_pos, ang_pos_quat = pb.getBasePositionAndOrientation(self.robot, physicsClientId=self.physicsClient)
+        rot_matrix = R.from_quat(ang_pos_quat).as_matrix()
+
+        # Generate angles for lidar rays
+        all_angles = np.arange(0, 2 * np.pi, res_deg * (np.pi / 180))
+
+        # Calculate start and end points for ray tests
+        # Lidar is mounted on base_link at z + 0.08341, so adjust ray start/end points
+        lidar_height = lin_pos[2] + 0.08341 # Approximate height of the lidar sensor
+        
+        # Start points of rays (from lidar position relative to robot base)
+        start_x = lin_pos[0] + rot_matrix[0, 0] * 0.04312 + rot_matrix[0, 2] * 0.08341
+        start_y = lin_pos[1] + rot_matrix[1, 0] * 0.04312 + rot_matrix[1, 2] * 0.08341
+        start_z = lidar_height
+
+        # End points of rays in world coordinates
+        end_x = start_x + max_dist * np.cos(all_angles) * rot_matrix[0,0] + max_dist * np.sin(all_angles) * rot_matrix[0,1]
+        end_y = start_y + max_dist * np.cos(all_angles) * rot_matrix[1,0] + max_dist * np.sin(all_angles) * rot_matrix[1,1]
+        end_z = start_z + max_dist * np.cos(all_angles) * rot_matrix[2,0] + max_dist * np.sin(all_angles) * rot_matrix[2,1]
+
+        # PyBullet rayTestBatch expects lists of [startX, startY, startZ] and [endX, endY, endZ]
+        ray_from_points = [[start_x, start_y, start_z] for _ in all_angles]
+        ray_to_points = np.column_stack((end_x, end_y, end_z)).tolist()
+
+
+        collisions = pb.rayTestBatch(ray_from_points, ray_to_points, physicsClientId=self.physicsClient)
+
+        distances = []
+        for i, collision in enumerate(collisions):
+            hit_object_uid, _, _, hit_position, _ = collision
+            if hit_object_uid != -1:
+                # Calculate distance if a collision occurred
+                dist = np.linalg.norm(np.array(hit_position) - np.array(ray_from_points[i]))
+                distances.append(dist)
+            else:
+                # No collision, maximum distance
+                distances.append(max_dist)
+
+        return all_angles, distances
+
+    def setJointPosition(self, joint_pos, velocity=None): # Added velocity parameter
+        """
+        Sets the target position for the revolute joints.
+
+        Args:
+            joint_pos (list): Target joint positions for the revolute joints.
+            velocity (float, optional): Maximum velocity for joint control. Defaults to None.
+        """
+        if len(joint_pos) == len(self.index_revolute_joints):
+            for i in range(len(self.index_revolute_joints)):
+                joint_ix = self.index_revolute_joints[i]
+                if velocity is not None:
+                    pb.setJointMotorControl2(self.robot, joint_ix, pb.POSITION_CONTROL, joint_pos[i],
+                                             maxVelocity=velocity, physicsClientId=self.physicsClient) # Use velocity and physicsClient
+                else:
+                    pb.setJointMotorControl2(self.robot, joint_ix, pb.POSITION_CONTROL, joint_pos[i],
+                                             physicsClientId=self.physicsClient) # Use physicsClient
+        else:
+            self.logging.error(
+                f'Expected position array of length {len(self.index_revolute_joints)}, got {len(joint_pos)}')
+
+    def getFeetContact(self):
+        """
+        Checks for contact points between the robot's feet and the ground.
+        Returns a boolean array indicating contact for each foot (FL, FR, BL, BR).
+        """
+        feet_contacts = np.zeros(4, dtype='bool')
+        contacts = pb.getContactPoints(bodyA=self.ground, bodyB=self.robot, physicsClientId=self.physicsClient)
+        for contact in contacts:
+            link_index = contact[4] # Link index of the robot that made contact
+            if link_index >= 0:
+                link_name = (pb.getJointInfo(self.robot, link_index, physicsClientId=self.physicsClient)[12]).decode()
+            else:
+                link_name = 'base' # Base link contact
+
+            # Map link names to foot contact array indices
+            if link_name == 'tibia_fl_link':
+                feet_contacts[0] = True
+            elif link_name == 'tibia_fr_link':
+                feet_contacts[1] = True
+            elif link_name == 'tibia_bl_link':
+                feet_contacts[2] = True
+            elif link_name == 'tibia_br_link':
+                feet_contacts[3] = True
+
+        return feet_contacts
+